#!/usr/bin/env python3
#
# Copyright 2019 The Bazel Authors. All rights reserved.
#
# Licensed under the Apache License, Version 2.0 (the "License");
# you may not use this file except in compliance with the License.
# You may obtain a copy of the License at
#
#    http:#www.apache.org/licenses/LICENSE-2.0
#
# Unless required by applicable law or agreed to in writing, software
# distributed under the License is distributed on an "AS IS" BASIS,
# WITHOUT WARRANTIES OR CONDITIONS OF ANY KIND, either express or implied.
# See the License for the specific language governing permissions and
# limitations under the License.
"""
Generates a daily HTML report for the projects.
The steps:
  1. Get the necessary data from Storage for projects/date.
  2. Manipulate the data to a format suitable for graphs.
  3. Generate a HTML report containing the graphs.
  4. Upload the generated HTMLs to GCP Storage.
"""
import argparse
import collections
import csv
import datetime
import json
import io
import os
import statistics
import subprocess
import sys
import tempfile
import urllib.request
from google.cloud import bigquery


TMP = tempfile.gettempdir()
REPORTS_DIRECTORY = os.path.join(TMP, ".bazel_bench", "reports")
EVENTS_ORDER = [
  "Launch Blaze",
  "Initialize command",
  "Load packages",
  "Analyze dependencies",
  "Analyze licenses",
  "Prepare for build",
  "Build artifacts",
  "Complete build",
]

def _upload_to_storage(src_file_path, storage_bucket, destination_dir):
  """Uploads the file from src_file_path to the specified location on Storage.
  """
  args = ["gsutil", "cp", src_file_path, "gs://{}/{}".format(storage_bucket, destination_dir)]
  subprocess.run(args)


def _load_csv_from_remote_file(http_url):
  with urllib.request.urlopen(http_url) as resp:
    reader = csv.DictReader(io.TextIOWrapper(resp))
    return [row for row in reader]


def _load_json_from_remote_file(http_url):
  with urllib.request.urlopen(http_url) as resp:
    data = resp.read()
    encoding = resp.info().get_content_charset("utf-8")
    return json.loads(data.decode(encoding))


def _get_storage_url(storage_bucket, dated_subdir):
  # In this case, the storage_bucket is a Domain-named bucket.
  # https://cloud.google.com/storage/docs/domain-name-verification
  return "https://{}/{}".format(storage_bucket, dated_subdir)


def _get_dated_subdir_for_project(project, date):
  return "{}/{}".format(project, date.strftime("%Y/%m/%d"))


def _get_bazel_github_a_component(commit):
  return '<a href="{}">{}</a>'.format(
      "https://github.com/bazelbuild/bazel/commit/" + commit, commit)

def _get_file_list_from_gs(bucket_name, gs_subdir):
  args = ["gsutil", "ls", "gs://{}/{}".format(bucket_name, gs_subdir)]
  command_output = subprocess.check_output(args)
  # The last element is just an empty string.
  decoded = command_output.decode("utf-8").split("\n")[:-1]

  return [line.strip("'").replace("gs://", "https://") for line in decoded]


def _get_file_list_component(bucket_name, dated_subdir, platform):
  gs_subdir = "{}/{}".format(dated_subdir, platform)
  links = _get_file_list_from_gs(bucket_name, gs_subdir)
  li_components = [
      '<li><a href="{}">{}</a></li>'.format(link, os.path.basename(link))
      for link in links]
  return """
<div class="collapse" id="raw_files_{}">
<ul>{}</ul>
</div>
""".format(platform, "\n".join(li_components))


def _get_proportion_breakdown(aggr_json_profile):
  bazel_commit_to_phases = {}
  for entry in aggr_json_profile:
    bazel_commit = entry["bazel_source"]
    if bazel_commit not in bazel_commit_to_phases:
      bazel_commit_to_phases[bazel_commit] = []
    bazel_commit_to_phases[bazel_commit].append({
        "name": entry["name"],
        "dur": entry["dur"]
    })

  bazel_commit_to_phase_proportion = {}
  for bazel_commit in bazel_commit_to_phases.keys():
    total_time = sum(
        [float(entry["dur"]) for entry in bazel_commit_to_phases[bazel_commit]])
    bazel_commit_to_phase_proportion[bazel_commit] = {
        entry["name"]: float(entry["dur"]) / total_time
        for entry in bazel_commit_to_phases[bazel_commit]}

  return bazel_commit_to_phase_proportion


def _fit_data_to_phase_proportion(reading, proportion_breakdown):
  result = []
  for phase in EVENTS_ORDER:
    if phase not in proportion_breakdown:
      result.append(0)
    else:
      result.append(reading * proportion_breakdown[phase])
  return result


def _short_form(commit):
  return commit[:7]


def _prepare_data_for_graph(performance_data, aggr_json_profile):
  """Massage the data to fit a format suitable for graph generation.
  """
  bazel_commit_to_phase_proportion = _get_proportion_breakdown(
      aggr_json_profile)
  ordered_commit_to_readings = collections.OrderedDict()
  for entry in performance_data:
    # Exclude measurements from failed runs in the graphs.
    # TODO(leba): Print the summary table, which includes info on which runs
    # failed.
    if entry['exit_status'] != '0':
      continue

    bazel_commit = entry["bazel_commit"]
    if bazel_commit not in ordered_commit_to_readings:
      ordered_commit_to_readings[bazel_commit] = {
          "bazel_commit": bazel_commit,
          "wall_readings": [],
          "memory_readings": [],
      }
    ordered_commit_to_readings[bazel_commit]["wall_readings"].append(float(entry["wall"]))
    ordered_commit_to_readings[bazel_commit]["memory_readings"].append(float(entry["memory"]))

  wall_data = [
      ["Bazel Commit"]
      + EVENTS_ORDER
      + ["Median [Min, Max]", { "role": "interval" }, { "role": "interval" }]]
  memory_data = [
      ["Bazel Commit",
       "Memory (MB)",
       { "role": "interval" },
       { "role": "interval" }]]

  for obj in ordered_commit_to_readings.values():
    commit = _short_form(obj["bazel_commit"])

    median_wall = statistics.median(obj["wall_readings"])
    min_wall = min(obj["wall_readings"])
    max_wall = max(obj["wall_readings"])
    wall_data.append(
        [commit]
        + _fit_data_to_phase_proportion(
            median_wall, bazel_commit_to_phase_proportion[bazel_commit])
        + [median_wall, min_wall, max_wall])

    median_memory = statistics.median(obj["memory_readings"])
    min_memory = min(obj["memory_readings"])
    max_memory = max(obj["memory_readings"])
    memory_data.append([
        commit,
        median_memory,
        min_memory,
        max_memory
    ])

  return wall_data, memory_data

def _uncollapse_button(element_id, text):
  return """
<button class="btn btn-secondary btn-sm" type="button" data-toggle="collapse"
        data-target="#{element_id}" aria-expanded="false"
        aria-controls="{element_id}" style="margin-bottom: 5px;">
{text}
</button>
""".format(element_id=element_id,
           text=text)


def _row_component(content):
  return """
<div class="row">{content}</div>
""".format(content=content)


def _col_component(col_class, content):
  return """
<div class="{col_class}">{content}</div>
""".format(col_class=col_class, content=content)


def _commits_component(full_list, benchmarked_list):
  li_components = []
  for commit in full_list:
    if commit in benchmarked_list:
      li_components.append('<li><b>{}</b></li>'.format(_get_bazel_github_a_component(commit)))
    else:
      li_components.append('<li>{}</li>'.format(_get_bazel_github_a_component(commit)))
  return """
<div class="collapse" id="commits">
<b>Commits:</b>
<ul>
  {}
</ul>
</div>
""".format("\n".join(li_components))


def _single_graph(metric, metric_label, data, platform, median_series=None):
  """Returns the HTML <div> component of a single graph.
  """
  title = "[{}] Bar Chart of {} vs Bazel commits".format(platform, metric_label)
  hAxis = "Bazel Commits (chronological order)"
  vAxis = metric_label
  chart_id = "{}-{}".format(platform, metric)

  return """
<script type="text/javascript">
  google.charts.setOnLoadCallback(drawChart);
  function drawChart() {{
    var data = google.visualization.arrayToDataTable({data})

    var options = {{
      title: "{title}",
      titleTextStyle: {{ color: "gray" }},
      hAxis: {{
        title: "{hAxis}",
        titleTextStyle: {{ color: "darkgray" }},
        textStyle: {{ color: "darkgray" }},
        minValue: 0,
      }},
      vAxis: {{
        title: "{vAxis}",
        titleTextStyle: {{ color: "darkgray" }},
        textStyle: {{ color: "darkgray" }},
      }},
      isStacked: true,
      seriesType: "bars",
      focusTarget: 'category',
      series: {{
        {median_series}: {{
          type: "line",
          lineWidth: 0.00001, // A very small number.
        }},
      }},
      legend: {{ position: "right" }},
    }};
    var chart = new google.visualization.ComboChart(document.getElementById("{chart_id}"));
    chart.draw(data, options);
  }}
</script>
<div id="{chart_id}" style="min-height: 400px"></div>
""".format(
    title=title, data=data, hAxis=hAxis, vAxis=vAxis, chart_id=chart_id, median_series=median_series
  )
  

def _historical_graph(metric, metric_label, data, platform, color):
  """Returns the HTML <div> component of a single graph.
  """
  title = "[{}] Historical values of {}".format(platform, metric_label)
  hAxis = "Date (commmit)"
  vAxis = metric_label
  chart_id = "{}-{}-time".format(platform, metric)
  
  # Set viewWindow margins.
  minVal = sys.maxsize
  maxVal = 0
  for row in data[1:]:
    minVal = min(minVal, row[2])
    maxVal = max(maxVal, row[3])
  viewWindowMin = minVal * 0.95
  viewWindowMax = maxVal * 1.05

  return """
<script type="text/javascript">
  google.charts.setOnLoadCallback(drawChart);
  function drawChart() {{
    var data = google.visualization.arrayToDataTable({data})

    var options = {{
      title: "{title}",
      titleTextStyle: {{ color: "gray" }},
      hAxis: {{
        title: "{hAxis}",
        titleTextStyle: {{ color: "darkgray" }},
        textStyle: {{ color: "darkgray" }},
      }},
      vAxis: {{
        title: "{vAxis}",
        titleTextStyle: {{ color: "darkgray" }},
        textStyle: {{ color: "darkgray" }},
        viewWindow: {{
          min: {viewWindowMin},
          max: {viewWindowMax},
        }}
      }},
      series: {{
        0: {{ axis: 'wall', color: "{color}"}},
      }},
      axes: {{
        y: {{
          wall: {{ label: 'Wall Time (s)' }},
        }}
      }},
      intervals: {{ 'style':'area' }},
      legend: {{ position: "right" }},
    }};
    var chart = new google.visualization.LineChart(document.getElementById("{chart_id}"));
    chart.draw(data, options);
  }}
  </script>
<div id="{chart_id}" style="min-height: 400px"></div>
""".format(
    title=title, data=data, hAxis=hAxis, vAxis=vAxis, chart_id=chart_id,
    viewWindowMin=viewWindowMin, viewWindowMax=viewWindowMax, color=color)


def _full_report(project, project_source, date, command, graph_components, raw_files_components):
  """Returns the full HTML of a complete report, from the graph components.
  """
  return """
<html>
  <head>
  <script type="text/javascript" src="https://www.gstatic.com/charts/loader.js"></script>
  <script type="text/javascript">
    google.charts.load("current", {{ packages:["corechart"] }});
  </script>
  <link rel="stylesheet" href="https://stackpath.bootstrapcdn.com/bootstrap/4.3.1/css/bootstrap.min.css" integrity="sha384-ggOyR0iXCbMQv3Xipma34MD+dH/1fQ784/j6cY/iJTQUOhcWr7x9JvoRxT2MZw1T" crossorigin="anonymous">
  <script src="https://code.jquery.com/jquery-3.3.1.slim.min.js" integrity="sha384-q8i/X+965DzO0rT7abK41JStQIAqVgRVzpbzo5smXKp4YfRvH+8abtTE1Pi6jizo" crossorigin="anonymous"></script>
  <script src="https://cdnjs.cloudflare.com/ajax/libs/popper.js/1.14.7/umd/popper.min.js" integrity="sha384-UO2eT0CpHqdSJQ6hJty5KVphtPhzWj9WO1clHTMGa3JDZwrnQq4sF86dIHNDz0W1" crossorigin="anonymous"></script>
  <script src="https://stackpath.bootstrapcdn.com/bootstrap/4.3.1/js/bootstrap.min.js" integrity="sha384-JjSmVgyd0p3pXB1rRibZUAYoIIy6OrQ6VrjIEaFf/nJGzIxFDsf4x0xIM+B07jRM" crossorigin="anonymous"></script>

  <style>
    h1 {{ font-size: 1.7rem; }}
    h2 {{ font-size: 1.3rem; color: gray; }}
    h2.underlined {{ border-bottom: 2px dotted lightgray; }}
    body {{ font-family: monospace; padding: 1% 3% 1% 3%; font-size:1.1rem; }}
  </style>
  </head>
  <body>
  <div class="container-fluid">
    <div class="row">
    <div class="col-sm-12">
      <h1>[<a href="{project_source}">{project}</a>] Report for {date}</h1>
      </hr>
    </div>
    <div class="col-sm-12">
      <i>Dates are in UTC.</i>
    </div>
    <div class="col-sm-12">
      <b>Command: </b><span style="font-family: monospace">{command}</span>
    </div>
    </div>
    {graphs}
    <h2>Raw Files:</h2>
    {files}
  </div>
  </body>
</html>
""".format(
    project=project,
    project_source=project_source,
    date=date,
    command=command,
    graphs=graph_components,
    files=raw_files_components
  )


<<<<<<< HEAD
def _query_bq(bq_project, bq_table, project_source, date_cutoff, platform):
  bq_client = bigquery.Client(project=bq_project)
  query = """
SELECT
  MIN(wall) as min_wall,
  APPROX_QUANTILES(wall, 101)[OFFSET(50)] AS median_wall,
  MAX(wall) as max_wall,
  MIN(memory) as min_memory,
  APPROX_QUANTILES(memory, 101)[OFFSET(50)] AS median_memory,
  MAX(memory) as max_memory,
  bazel_commit,
  DATE(MIN(started_at)) as report_date
FROM (
  SELECT wall, memory, bazel_commit, started_at FROM `{bq_project}.{bq_table}`
  WHERE
    bazel_commit IN (
      SELECT
        DISTINCT bazel_commit
      FROM `{bq_project}.{bq_table}`
      WHERE bazel_commit=project_commit
        AND project_source = "{project_source}"
        AND DATE(started_at) <= "{date_cutoff}"
        LIMIT 10)
    AND platform="{platform}")
GROUP BY bazel_commit
ORDER BY report_date ASC;
""".format(bq_project=bq_project, bq_table=bq_table, project_source=project_source, date_cutoff=date_cutoff, platform=platform)

  return bq_client.query(query)

def _prepare_time_series_data(raw_data):
  """Massage the data to fit a format suitable for graph generation.
  """
  wall_data = [["Date", "Wall Time", {"role": "interval"}, {"role": "interval"}]]      
  memory_data = [["Date", "Memory", {"role": "interval"}, {"role": "interval"}]]

  for row in raw_data:
    # Commits on day X are benchmarked on day X + 1.
    date_str = "{} ({})".format(
      (row.report_date - datetime.timedelta(days=1)).strftime("%Y-%m-%d"), row.bazel_commit[:7])
    wall_data.append([date_str, row.median_wall, row.min_wall, row.max_wall])
    memory_data.append([date_str, row.median_memory, row.min_memory, row.max_memory])

  return wall_data, memory_data

def _generate_report_for_date(project, date, storage_bucket, report_name, bq_project, bq_table):
=======
def _generate_report_for_date(project, date, storage_bucket, report_name, upload_report):
>>>>>>> 1baf0422
  """Generates a html report for the specified date & project.

  Args:
    project: the project to generate report for. Check out bazel_bench.py.
    date: the date to generate report for.
    storage_bucket: the Storage bucket to fetch data from/upload the report to.
    report_name: the name of the report on GS.
<<<<<<< HEAD
    bq_project: the BigQuery project.
    bq_table: the BigQuery table.
=======
    upload_report: whether to upload the report to GCS.
>>>>>>> 1baf0422
  """
  dated_subdir = _get_dated_subdir_for_project(project, date)
  bq_date_cutoff = (date + datetime.timedelta(days=1)).strftime('%Y-%m-%d')
  root_storage_url = _get_storage_url(storage_bucket, dated_subdir)
  metadata_file_url = "{}/METADATA".format(root_storage_url)
  metadata = _load_json_from_remote_file(metadata_file_url)

  graph_components = []
  raw_files_components = []
  graph_components.append(
      _uncollapse_button('commits', 'Show commits')
  )
  graph_components.append(
    _row_component(
        _col_component(
            "col-sm-10",
            _commits_component(
                metadata["all_commits"], metadata["benchmarked_commits"]))))

  for platform_measurement in sorted(metadata["platforms"], key=lambda k: k['platform']):
    # Get the data
    performance_data = _load_csv_from_remote_file(
        "{}/{}".format(root_storage_url, platform_measurement["perf_data"])
    )
    aggr_json_profile = _load_csv_from_remote_file(
        "{}/{}".format(
            root_storage_url, platform_measurement["aggr_json_profiles"])
    )

    wall_data, memory_data = _prepare_data_for_graph(
      performance_data, aggr_json_profile)
    platform = platform_measurement["platform"]
    
    historical_wall_data, historical_mem_data = _prepare_time_series_data(
      _query_bq(bq_project, bq_table, metadata["project_source"], bq_date_cutoff, platform))
    
    # Generate a graph for that platform.
    row_content = []
    row_content.append(
        _col_component("col-sm-6", _single_graph(
            metric="wall",
            metric_label="Wall Time (s)",
            data=wall_data,
            platform=platform,
            median_series=len(EVENTS_ORDER)
        ))
    )

    row_content.append(
        _col_component("col-sm-6", _historical_graph(
            metric="wall",
            metric_label="Wall Time (s)",
            data=historical_wall_data,
            platform=platform,
            color="#dd4477"
        ))
    )

    row_content.append(
        _col_component("col-sm-6", _single_graph(
            metric="memory",
            metric_label="Memory (MB)",
            data=memory_data,
            platform=platform,
        ))
    )

    row_content.append(
        _col_component("col-sm-6", _historical_graph(
            metric="memory",
            metric_label="Memory (MB)",
            data=historical_mem_data,
            platform=platform,
            color="#3366cc"
        ))
    )

    graph_components.append(
        _row_component(
            _col_component(
                "col-sm-5",
                '<h2 class="underlined">{}</h2></hr>'.format(platform))))
    raw_files_components.append(
        _uncollapse_button(
            'raw_files_%s' % platform,
            'Show raw files for %s' % platform
        )
    )
    raw_files_components.append(
        _row_component(
            _col_component(
                "col-sm-10",
                _get_file_list_component(
                    storage_bucket,
                    dated_subdir,
                    platform))))
    graph_components.append(_row_component("\n".join(row_content)))
    

  content = _full_report(
      project,
      metadata["project_source"],
      date,
      command=metadata["command"],
      graph_components="\n".join(graph_components),
      raw_files_components="\n".join(raw_files_components))

  if not os.path.exists(REPORTS_DIRECTORY):
    os.makedirs(REPORTS_DIRECTORY)

  report_tmp_file = "{}/report_{}_{}.html".format(
      REPORTS_DIRECTORY, project, date.strftime("%Y%m%d")
  )
  with open(report_tmp_file, "w") as fo:
    fo.write(content)

  if upload_report:
    _upload_to_storage(
        report_tmp_file, storage_bucket, dated_subdir + "/{}.html".format(report_name))
  else:
    print(content)


def main(args=None):
  if args is None:
    args = sys.argv[1:]

  parser = argparse.ArgumentParser(description="Bazel Bench Daily Report")
  parser.add_argument("--date", type=str, help="Date in YYYY-mm-dd format.")
  parser.add_argument(
      "--project",
      action="append",
      help=(
          "Projects to generate report for. Use the storage_subdir defined "
          "in the main bazel-bench script in bazelbuild/continuous-integration."
      ),
  )
  parser.add_argument(
      "--storage_bucket",
      help="The GCP Storage bucket to fetch benchmark data from/upload the reports to.")
  parser.add_argument(
      "--upload_report", type=bool, default=False,
      help="Whether to upload the report.")
  parser.add_argument(
      "--bigquery_table",
      help="The BigQuery table to fetch data from. In the format: project:table_identifier.")
  parser.add_argument(
      "--report_name", type=str,
      help="The name of the generated report.", default="report")
  parsed_args = parser.parse_args(args)

  date = (
      datetime.datetime.strptime(parsed_args.date, "%Y-%m-%d").date()
      if parsed_args.date
      else datetime.date.today()
  )

  bq_project, bq_table = parsed_args.bigquery_table.split(':')
  for project in parsed_args.project:
    _generate_report_for_date(
<<<<<<< HEAD
        project, date, parsed_args.storage_bucket, parsed_args.report_name, bq_project, bq_table)
=======
        project, date, parsed_args.storage_bucket, parsed_args.report_name, parsed_args.upload_report)
>>>>>>> 1baf0422


if __name__ == "__main__":
  sys.exit(main())
<|MERGE_RESOLUTION|>--- conflicted
+++ resolved
@@ -400,7 +400,6 @@
   )
 
 
-<<<<<<< HEAD
 def _query_bq(bq_project, bq_table, project_source, date_cutoff, platform):
   bq_client = bigquery.Client(project=bq_project)
   query = """
@@ -446,10 +445,7 @@
 
   return wall_data, memory_data
 
-def _generate_report_for_date(project, date, storage_bucket, report_name, bq_project, bq_table):
-=======
-def _generate_report_for_date(project, date, storage_bucket, report_name, upload_report):
->>>>>>> 1baf0422
+def _generate_report_for_date(project, date, storage_bucket, report_name, upload_report, bq_project, bq_table):
   """Generates a html report for the specified date & project.
 
   Args:
@@ -457,12 +453,9 @@
     date: the date to generate report for.
     storage_bucket: the Storage bucket to fetch data from/upload the report to.
     report_name: the name of the report on GS.
-<<<<<<< HEAD
+    upload_report: whether to upload the report to GCS.
     bq_project: the BigQuery project.
     bq_table: the BigQuery table.
-=======
-    upload_report: whether to upload the report to GCS.
->>>>>>> 1baf0422
   """
   dated_subdir = _get_dated_subdir_for_project(project, date)
   bq_date_cutoff = (date + datetime.timedelta(days=1)).strftime('%Y-%m-%d')
@@ -623,11 +616,8 @@
   bq_project, bq_table = parsed_args.bigquery_table.split(':')
   for project in parsed_args.project:
     _generate_report_for_date(
-<<<<<<< HEAD
-        project, date, parsed_args.storage_bucket, parsed_args.report_name, bq_project, bq_table)
-=======
-        project, date, parsed_args.storage_bucket, parsed_args.report_name, parsed_args.upload_report)
->>>>>>> 1baf0422
+        project, date, parsed_args.storage_bucket, parsed_args.report_name,
+        parsed_args.upload_report, bq_project, bq_table)
 
 
 if __name__ == "__main__":
