--- conflicted
+++ resolved
@@ -567,8 +567,6 @@
             data=wall_data,
             platform=platform,
             median_series=len(EVENTS_ORDER)
-<<<<<<< HEAD
-=======
         ))
     )
 
@@ -579,7 +577,6 @@
             data=historical_wall_data,
             platform=platform,
             color="#dd4477"
->>>>>>> 1e43656e
         ))
     )
 
