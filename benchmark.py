--- conflicted
+++ resolved
@@ -146,11 +146,7 @@
   return repo
 
 
-<<<<<<< HEAD
-def _build_bazel_binary(commit, repo, outroot, platform):
-=======
 def _build_bazel_binary(commit, repo, outroot, platform=None):
->>>>>>> 1e43656e
   """Builds bazel at the specified commit and copy the output binary to outroot.
 
   If the binary for this commit already exists at the destination path, simply
@@ -165,12 +161,8 @@
   Returns:
     The path to the resulting binary (copied to outroot).
   """
-<<<<<<< HEAD
-  outroot_for_commit = '%s/%s/%s' % (outroot, platform, commit)
-=======
   outroot_for_commit = '%s/%s/%s' % (
     outroot, platform, commit) if platform else '%s/%s' % (outroot, commit)
->>>>>>> 1e43656e
   destination = '%s/bazel' % outroot_for_commit
   if os.path.exists(destination):
     logger.log('Binary exists at %s, reusing...' % destination)
